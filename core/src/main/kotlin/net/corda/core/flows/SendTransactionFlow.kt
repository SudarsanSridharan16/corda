package net.corda.core.flows

import co.paralleluniverse.fibers.Suspendable
import net.corda.core.contracts.StateAndRef
import net.corda.core.crypto.SecureHash
import net.corda.core.internal.*
import net.corda.core.transactions.SignedTransaction
import net.corda.core.utilities.unwrap

/**
 * The [SendTransactionFlow] should be used to send a transaction to another peer that wishes to verify that transaction's
 * integrity by resolving and checking the dependencies as well. The other side should invoke [ReceiveTransactionFlow] at
 * the right point in the conversation to receive the sent transaction and perform the resolution back-and-forth required
 * to check the dependencies and download any missing attachments.
 *
 * @param otherSide the target party.
 * @param stx the [SignedTransaction] being sent to the [otherSideSession].
 */
open class SendTransactionFlow(otherSide: FlowSession, stx: SignedTransaction) : DataVendingFlow(otherSide, stx)

/**
 * The [SendStateAndRefFlow] should be used to send a list of input [StateAndRef] to another peer that wishes to verify
 * the input's integrity by resolving and checking the dependencies as well. The other side should invoke [ReceiveStateAndRefFlow]
 * at the right point in the conversation to receive the input state and ref and perform the resolution back-and-forth
 * required to check the dependencies.
 *
 * @param otherSideSession the target session.
 * @param stateAndRefs the list of [StateAndRef] being sent to the [otherSideSession].
 */
open class SendStateAndRefFlow(otherSideSession: FlowSession, stateAndRefs: List<StateAndRef<*>>) : DataVendingFlow(otherSideSession, stateAndRefs)

open class DataVendingFlow(val otherSideSession: FlowSession, val payload: Any) : FlowLogic<Void?>() {
    @Suspendable
    protected open fun sendPayloadAndReceiveDataRequest(otherSideSession: FlowSession, payload: Any) = otherSideSession.sendAndReceive<FetchDataFlow.Request>(payload)

    @Suspendable
    protected open fun verifyDataRequest(dataRequest: FetchDataFlow.Request.Data) {
        // User can override this method to perform custom request verification.
    }

    @Suspendable
    override fun call(): Void? {
        // The first payload will be the transaction data, subsequent payload will be the transaction/attachment/network parameters data.
        var payload = payload

        // Depending on who called this flow, the type of the initial payload is different.
        // The authorisation logic is to maintain a dynamic list of transactions that the caller is authorised to make based on the transactions that were made already.
        // Each time an authorised transaction is requested, the input transactions are added to the list.
        // Once a transaction has been requested, it will be removed from the authorised list. This means that it is a protocol violation to request a transaction twice.
        val authorisedTransactions = when (payload) {
            is NotarisationPayload -> TransactionAuthorisationFilter().addAuthorised(getInputTransactions(payload.signedTransaction))
            is SignedTransaction -> TransactionAuthorisationFilter().addAuthorised(getInputTransactions(payload))
            is RetrieveAnyTransactionPayload -> TransactionAuthorisationFilter(acceptAll = true)
            is List<*> -> TransactionAuthorisationFilter().addAuthorised(payload.flatMap { stateAndRef ->
                if (stateAndRef is StateAndRef<*>) {
                    getInputTransactions(serviceHub.validatedTransactions.getTransaction(stateAndRef.ref.txhash)!!) + stateAndRef.ref.txhash
                } else {
                    throw Exception("Unknown payload type: ${stateAndRef!!::class.java} ?")
                }
            }.toSet())
            else -> throw Exception("Unknown payload type: ${payload::class.java} ?")
        }

        // This loop will receive [FetchDataFlow.Request] continuously until the `otherSideSession` has all the data they need
        // to resolve the transaction, a [FetchDataFlow.EndRequest] will be sent from the `otherSideSession` to indicate end of
        // data request.
        while (true) {
            val dataRequest = sendPayloadAndReceiveDataRequest(otherSideSession, payload).unwrap { request ->
                when (request) {
                    is FetchDataFlow.Request.Data -> {
                        // Security TODO: Check for abnormally large or malformed data requests
                        verifyDataRequest(request)
                        request
                    }
                    FetchDataFlow.Request.End -> return null
                }
            }

            payload = when (dataRequest.dataType) {
                FetchDataFlow.DataType.TRANSACTION -> dataRequest.hashes.map { txId ->
                    if (!authorisedTransactions.isAuthorised(txId)) {
                        throw FetchDataFlow.IllegalTransactionRequest(txId)
                    }
                    val tx = serviceHub.validatedTransactions.getTransaction(txId)
                            ?: throw FetchDataFlow.HashNotFound(txId)
                    authorisedTransactions.removeAuthorised(tx.id)
                    authorisedTransactions.addAuthorised(getInputTransactions(tx))
                    tx
                }
                FetchDataFlow.DataType.ATTACHMENT -> dataRequest.hashes.map {
                    serviceHub.attachments.openAttachment(it)?.open()?.readFully()
                            ?: throw FetchDataFlow.HashNotFound(it)
                }
                FetchDataFlow.DataType.PARAMETERS -> dataRequest.hashes.map {
<<<<<<< HEAD
                    (serviceHub.networkParametersService as NetworkParametersServiceInternal).lookupSigned(it)
=======
                    (serviceHub.networkParametersService as NetworkParametersStorage).lookupSigned(it)
>>>>>>> 365471d9
                            ?: throw FetchDataFlow.MissingNetworkParameters(it)
                }
            }
        }
    }

    @Suspendable
    private fun getInputTransactions(tx: SignedTransaction): Set<SecureHash> {
        return tx.inputs.map { it.txhash }.toSet() + tx.references.map { it.txhash }.toSet()
    }

    private class TransactionAuthorisationFilter(private val authorisedTransactions: MutableSet<SecureHash> = mutableSetOf(), val acceptAll: Boolean = false) {
        fun isAuthorised(txId: SecureHash) = acceptAll || authorisedTransactions.contains(txId)

        fun addAuthorised(txs: Set<SecureHash>): TransactionAuthorisationFilter {
            authorisedTransactions.addAll(txs)
            return this
        }

        fun removeAuthorised(txId: SecureHash) {
            authorisedTransactions.remove(txId)
        }
    }
}<|MERGE_RESOLUTION|>--- conflicted
+++ resolved
@@ -92,11 +92,7 @@
                             ?: throw FetchDataFlow.HashNotFound(it)
                 }
                 FetchDataFlow.DataType.PARAMETERS -> dataRequest.hashes.map {
-<<<<<<< HEAD
-                    (serviceHub.networkParametersService as NetworkParametersServiceInternal).lookupSigned(it)
-=======
                     (serviceHub.networkParametersService as NetworkParametersStorage).lookupSigned(it)
->>>>>>> 365471d9
                             ?: throw FetchDataFlow.MissingNetworkParameters(it)
                 }
             }
